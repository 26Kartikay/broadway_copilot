{
  "compilerOptions": {
    "target": "ES2022",
    "module": "CommonJS",
    "moduleResolution": "Node",
    "rootDir": "src",
    "outDir": "dist",

    "strict": true,
<<<<<<< HEAD
=======
    "strictNullChecks": true,
    "exactOptionalPropertyTypes": true,
    "noUncheckedIndexedAccess": true,
    "noImplicitReturns": true,
    "useUnknownInCatchVariables": true,

>>>>>>> 813544fd
    "noImplicitAny": true,
    "removeComments": true,
    "forceConsistentCasingInFileNames": true,
    "noUnusedLocals": true,
    "noUnusedParameters": true,
<<<<<<< HEAD
=======

>>>>>>> 813544fd
    "esModuleInterop": true,
    "skipLibCheck": true,
    "lib": ["ES2022"],
    "types": ["node"]
  },
  "exclude": ["node_modules", "dist", "scripts", "functions", "**/*.test.ts"],
  "ts-node": {
    "transpileOnly": true
  }
}<|MERGE_RESOLUTION|>--- conflicted
+++ resolved
@@ -7,24 +7,18 @@
     "outDir": "dist",
 
     "strict": true,
-<<<<<<< HEAD
-=======
     "strictNullChecks": true,
     "exactOptionalPropertyTypes": true,
     "noUncheckedIndexedAccess": true,
     "noImplicitReturns": true,
     "useUnknownInCatchVariables": true,
 
->>>>>>> 813544fd
     "noImplicitAny": true,
     "removeComments": true,
     "forceConsistentCasingInFileNames": true,
     "noUnusedLocals": true,
     "noUnusedParameters": true,
-<<<<<<< HEAD
-=======
 
->>>>>>> 813544fd
     "esModuleInterop": true,
     "skipLibCheck": true,
     "lib": ["ES2022"],
